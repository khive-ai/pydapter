--- conflicted
+++ resolved
@@ -177,13 +177,8 @@
                 session = driver.session()
                 try:
                     try:
-<<<<<<< HEAD
                         # Execute the query - session.run() returns Result immediately (not awaitable)
                         result = session.run(cypher)
-=======
-                        # Execute the query - in Neo4j 5.x, await session.run() to get the result
-                        result = await session.run(cypher)
->>>>>>> ed6a50d0
                         # Process the results
                         rows = []
                         async for record in result:
@@ -365,13 +360,8 @@
 
                         # Execute query
                         try:
-<<<<<<< HEAD
                             # Execute the query - session.run() returns Result immediately (not awaitable)
                             result = session.run(
-=======
-                            # Execute the query - in Neo4j 5.x, await session.run() to get the result
-                            result = await session.run(
->>>>>>> ed6a50d0
                                 cypher, val=props[merge_on], props=props
                             )
                             # Consume the result to ensure it's executed
